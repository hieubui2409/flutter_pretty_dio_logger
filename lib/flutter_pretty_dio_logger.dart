import 'dart:convert';
import 'dart:developer';

import 'package:dio/dio.dart';

class PrettyDioLogger extends Interceptor {
  /// Print request header [Options.headers]
  final bool requestHeader;

  /// Print [Options.queryParameters]
  final bool queryParameters;

  /// Print request data [Options.data]
  final bool requestBody;

  /// Print [Response.data]
  final bool responseBody;

  /// Print [Response.headers]
  final bool responseHeader;

  /// Print error message
  final bool error;

  /// Print processing time from request to complete in [inMilliseconds]
  final bool showProcessingTime;

  /// Print log
  final bool canShowLog;

<<<<<<< HEAD
  /// Omit empty data
  final bool omitEmpty;

  /// Omit empty data
  final bool compact;
=======
  /// Print cURL
  final bool showCUrl;

  /// Print FormData
  final bool convertFormData;
>>>>>>> 69b37d0e

  /// Log printer; defaults logPrint log to console.
  /// you can also write log in a file.
  final void Function(String msg) logPrint;

  final JsonEncoder _encoder = const JsonEncoder.withIndent('\t');

  PrettyDioLogger({
    this.requestHeader = false,
    this.queryParameters = false,
    this.requestBody = false,
    this.responseHeader = false,
    this.responseBody = true,
    this.error = true,
    this.showProcessingTime = true,
    this.logPrint = log,
    this.canShowLog = false,
<<<<<<< HEAD
    this.omitEmpty = false,
    this.compact = false,
=======
    this.showCUrl = false,
    this.convertFormData = false,
>>>>>>> 69b37d0e
  });

  late DateTime _startTime;

  @override
  void onRequest(RequestOptions options, RequestInterceptorHandler handler) {
    if (canShowLog) {
      try {
        _logOnRequest(options);
      } catch (e) {
        _defaultLog('PrettyDioLogger: $e');
      }
    }
    super.onRequest(options, handler);
  }

  @override
  void onError(DioError err, ErrorInterceptorHandler handler) {
    if (canShowLog) {
      try {
        _logOnError(err);
      } catch (e) {
        _defaultLog('PrettyDioLogger: $e');
      }
    }
    super.onError(err, handler);
  }

  @override
  void onResponse(Response response, ResponseInterceptorHandler handler) {
    if (canShowLog) {
      try {
        _logOnResponse(response);
      } catch (e) {
        _defaultLog('PrettyDioLogger: $e');
      }
    }
    super.onResponse(response, handler);
  }

  void _logOnRequest(RequestOptions options) {
    _startTime = DateTime.now();
    final uri = options.uri;
    final method = options.method;
<<<<<<< HEAD
    if (compact) {
      String msg = '===== REQUEST - BEGIN =====\n';
      msg += 'Method: $method - URI: ${uri.toString()}\n';
      if (requestHeader) {
        final requestHeaders = <String, dynamic>{};
        requestHeaders.addAll(options.headers);
        requestHeaders['contentType'] = options.contentType?.toString();
        requestHeaders['responseType'] = options.responseType.toString();
        requestHeaders['followRedirects'] = options.followRedirects;
        requestHeaders['connectTimeout'] = options.connectTimeout;
        requestHeaders['receiveTimeout'] = options.receiveTimeout;
        String json = _encoder.convert(requestHeaders);
        msg += '--- Request Headers ---\n$json\n';
      }
      if (queryParameters) {
        if (!omitEmpty || options.queryParameters.isNotEmpty) {
          String json = _encoder.convert(options.queryParameters);
          msg += '--- Query Parameters ---\n$json\n';
        }
      }
      if (requestBody) {
        final dynamic data = options.data;
        if (!omitEmpty || data != null) {
          if (data is Map) {
            if (!omitEmpty || data.isNotEmpty) {
              String json = _encoder.convert(options.data);
              msg += '--- Request Body ---\n';
              msg += '$json\n';
            }
          }
          if (data is FormData) {
            final formDataMap = <String, dynamic>{}
              ..addEntries(data.fields)
              ..addEntries(data.files);
            if (!omitEmpty || formDataMap.isNotEmpty) {
              msg += '--- Request Body ---\n';
              msg += '--- Form Data ---\n';
              formDataMap.forEach((key, value) => msg += '${key.toString()}: ${value.toString()}\n');
            }
          } else {
            if (!omitEmpty || data.toString().isNotEmpty) {
              msg += '--- Request Body ---\n';
              msg += '${data.toString()}\n';
            }
          }
        }
      }
      msg += '===== REQUEST - END =====';
      _defaultLog(msg);
      return;
    }
    _logBlock(isBegin: true, type: 'REQUEST');
    _defaultLog('Request - Method: $method ');
    _defaultLog('URI - ${uri.toString()}');
=======
    _defaultLog('Request ║ $method ');
    _defaultLog('Uri ║ ${uri.toString()}');
    if (showCUrl) {
      _cURLRepresentation(options);
    }
>>>>>>> 69b37d0e
    if (requestHeader) {
      final requestHeaders = <String, dynamic>{};
      requestHeaders.addAll(options.headers);
      requestHeaders['contentType'] = options.contentType?.toString();
      requestHeaders['responseType'] = options.responseType.toString();
      requestHeaders['followRedirects'] = options.followRedirects;
      requestHeaders['connectTimeout'] = options.connectTimeout;
      requestHeaders['receiveTimeout'] = options.receiveTimeout;
      String json = _encoder.convert(requestHeaders);
      _defaultLog('[--- Request Header ---]\n$json');
    }
    if (queryParameters) {
      String json = _encoder.convert(options.queryParameters);
      if (!omitEmpty || json.isNotEmpty) {
        _defaultLog('[--- Query Parameters ---]\n$json');
      }
    }
    if (requestBody) {
      _defaultLog('[--- Request Body ---]');
      final dynamic data = options.data;
      if (data is Map) {
        String json = _encoder.convert(options.data);
        if (!omitEmpty || json.isNotEmpty) {
          _defaultLog(json);
        }
      }
      if (data is FormData) {
        _defaultLog('[--- Form Data ---]');
        final formDataMap = <String, dynamic>{}
          ..addEntries(data.fields)
          ..addEntries(data.files);
<<<<<<< HEAD
        if (!omitEmpty || formDataMap.isNotEmpty) {
          formDataMap.forEach((key, value) => _defaultLog(key.toString() + ': ' + value.toString()));
        }
=======
        formDataMap.forEach((key, value) => _defaultLog('$key: $value'));
>>>>>>> 69b37d0e
      } else {
        if (!omitEmpty || data.toString().isNotEmpty) {
          _defaultLog(data.toString());
        }
      }
    }
    _logBlock(isBegin: false, type: 'REQUEST');
  }

  void _logOnError(DioError err) {
    if (compact) {
      String msg = '===== ERROR - BEGIN =====\n';
      if (error) {
        final uri = err.requestOptions.uri;
        msg += 'DioError - Status: ${err.response?.statusCode} ${err.response?.statusMessage}\n';
        msg += 'URI - ${uri.toString()}\n';
        if (err.response != null && err.response?.data != null) {
          msg += '${err.response.toString()}\n';
        }
      }
      msg += 'Processing Time: ${DateTime.now().difference(_startTime).inMilliseconds.toString()} ms\n';
      msg += '===== ERROR - END =====';
      _defaultLog(msg);
      return;
    }
    _logBlock(isBegin: true, type: 'ERROR');
    if (error) {
      final uri = err.requestOptions.uri;
      _defaultLog('DioError - Status: ${err.response?.statusCode} ${err.response?.statusMessage}');
      _defaultLog('URI - ${uri.toString()}');
      if (err.response != null && err.response?.data != null) {
        _defaultLog(err.response.toString());
      }
    }
    _logProcessingTime();
    _logBlock(isBegin: false);
  }

  void _logOnResponse(Response response) {
    final uri = response.requestOptions.uri;
    final method = response.requestOptions.method;
    if (compact) {
      String msg = '===== RESPONSE - BEGIN =====\n';
      msg += 'Method: $method - URI: ${uri.toString()}\n';
      if (responseHeader) {
        final responseHeaders = <String, String>{};
        response.headers.forEach((k, list) => responseHeaders[k] = list.toString());
        String json = _encoder.convert(responseHeaders);
        msg += '--- Request Headers ---\n$json\n';
      }
      if (responseBody) {
        String json = _encoder.convert(response.data);
        msg += '--- Response Body ---\n$json\n';
      }
      msg += 'Processing Time: ${DateTime.now().difference(_startTime).inMilliseconds.toString()} ms\n';
      msg += '===== RESPONSE - END =====';
      _defaultLog(msg);
      return;
    }
    _logBlock(isBegin: true, type: 'RESPONSE');
    _defaultLog('Response - Method: $method - Status: ${response.statusCode} ${response.statusMessage}');
    _defaultLog('Uri - ${uri.toString()}');

    if (responseHeader) {
      final responseHeaders = <String, String>{};
      response.headers.forEach((k, list) => responseHeaders[k] = list.toString());
      String json = _encoder.convert(responseHeaders);
      _defaultLog('[--- Response Headers ---]\n$json');
    }

    if (responseBody) {
      String json = _encoder.convert(response.data);
      _defaultLog('[--- Response Body ---]\n$json');
    }
    _logProcessingTime();
    _logBlock(type: 'RESPONSE', isBegin: false);
  }

  void _cURLRepresentation(RequestOptions options) {
    List<String> components = ['curl -i'];
    components.add('-X ${options.method}');

    options.headers.forEach((k, v) {
      if (k != 'Cookie') {
        components.add('-H "$k: $v"');
      }
    });

    if (options.data != null) {
      if (options.data is FormData) {
        if (convertFormData) {
          final fieldData = Map.fromEntries(options.data.fields);
          fieldData.forEach((key, value) {
            components.add('--form $key="$value"');
          });
          final fileData = Map.fromEntries(options.data.files);
          fileData.forEach((key, value) {
            // can show file name only
            components.add('--form =@"${(value as MultipartFile).filename}"');
          });
        }
      } else if (options.headers['content-type'] ==
          'application/x-www-form-urlencoded') {
        options.data.forEach((k, v) {
          components.add('-d "$k=$v"');
        });
      } else {
        final data = json.encode(options.data).replaceAll('"', '\\"');
        components.add('-d "$data"');
      }
    }

    components.add('"${options.uri.toString()}"');

    String cURL = components.join(' \\\n\t');
    _defaultLog('[---cURL---]\n$cURL');
  }

  void _defaultLog(String msg) {
    logPrint(msg);
  }

  void _logBlock({
    bool isBegin = true,
    String type = '',
  }) {
    logPrint(
        '=============================================$type=========${isBegin ? 'BEGIN' : 'END'}=====================================================================');
  }

  void _logProcessingTime() {
    if (showProcessingTime) {
      logPrint('Processing Time: ${DateTime.now().difference(_startTime).inMilliseconds.toString()} ms');
    }
  }
}<|MERGE_RESOLUTION|>--- conflicted
+++ resolved
@@ -28,19 +28,17 @@
   /// Print log
   final bool canShowLog;
 
-<<<<<<< HEAD
+  /// Print cURL
+  final bool showCUrl;
+
+  /// Print FormData
+  final bool convertFormData;
+
   /// Omit empty data
   final bool omitEmpty;
 
   /// Omit empty data
   final bool compact;
-=======
-  /// Print cURL
-  final bool showCUrl;
-
-  /// Print FormData
-  final bool convertFormData;
->>>>>>> 69b37d0e
 
   /// Log printer; defaults logPrint log to console.
   /// you can also write log in a file.
@@ -58,13 +56,10 @@
     this.showProcessingTime = true,
     this.logPrint = log,
     this.canShowLog = false,
-<<<<<<< HEAD
     this.omitEmpty = false,
     this.compact = false,
-=======
     this.showCUrl = false,
     this.convertFormData = false,
->>>>>>> 69b37d0e
   });
 
   late DateTime _startTime;
@@ -109,7 +104,6 @@
     _startTime = DateTime.now();
     final uri = options.uri;
     final method = options.method;
-<<<<<<< HEAD
     if (compact) {
       String msg = '===== REQUEST - BEGIN =====\n';
       msg += 'Method: $method - URI: ${uri.toString()}\n';
@@ -164,13 +158,9 @@
     _logBlock(isBegin: true, type: 'REQUEST');
     _defaultLog('Request - Method: $method ');
     _defaultLog('URI - ${uri.toString()}');
-=======
-    _defaultLog('Request ║ $method ');
-    _defaultLog('Uri ║ ${uri.toString()}');
     if (showCUrl) {
       _cURLRepresentation(options);
     }
->>>>>>> 69b37d0e
     if (requestHeader) {
       final requestHeaders = <String, dynamic>{};
       requestHeaders.addAll(options.headers);
@@ -202,13 +192,9 @@
         final formDataMap = <String, dynamic>{}
           ..addEntries(data.fields)
           ..addEntries(data.files);
-<<<<<<< HEAD
         if (!omitEmpty || formDataMap.isNotEmpty) {
-          formDataMap.forEach((key, value) => _defaultLog(key.toString() + ': ' + value.toString()));
-        }
-=======
-        formDataMap.forEach((key, value) => _defaultLog('$key: $value'));
->>>>>>> 69b37d0e
+          formDataMap.forEach((key, value) => _defaultLog('$key: $value'));
+        }
       } else {
         if (!omitEmpty || data.toString().isNotEmpty) {
           _defaultLog(data.toString());
